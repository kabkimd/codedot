--- conflicted
+++ resolved
@@ -196,7 +196,6 @@
   }
 });
 
-<<<<<<< HEAD
 app.post('/api/upload', authMiddleware, upload.array('files'), async (req, res) => {
   const BASE_DIR = userDir(req.user);
   const parent = req.body.parent;
@@ -222,8 +221,7 @@
   }
 });
 
-=======
->>>>>>> 158c4e21
+
 app.listen(PORT, () => {
   console.log(`Server listening on http://localhost:${PORT}`);
 });