--- conflicted
+++ resolved
@@ -152,18 +152,11 @@
             const dirty = val !== content;
             setIsDirty(dirty);
             onDirtyChange?.(dirty);
-<<<<<<< HEAD
-          onContentChange?.(val);
-        }}
-          extensions={extensions}
-          readOnly={readOnly}
-=======
             onContentChange?.(val);
           }}
-        theme={editorTheme}
-        extensions={extensions}
-        readOnly={readOnly}
->>>>>>> e330993b
+            extensions={extensions}
+            readOnly={readOnly}
+
           style={{
             height: '100%',
             fontSize: '14px',
