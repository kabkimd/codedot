--- conflicted
+++ resolved
@@ -152,18 +152,11 @@
             const dirty = val !== content;
             setIsDirty(dirty);
             onDirtyChange?.(dirty);
-<<<<<<< HEAD
-          onContentChange?.(val);
-        }}
-          extensions={extensions}
-          readOnly={readOnly}
-=======
             onContentChange?.(val);
           }}
-        theme={editorTheme}
-        extensions={extensions}
-        readOnly={readOnly}
->>>>>>> 999b51d7
+            extensions={extensions}
+            readOnly={readOnly}
+
           style={{
             height: '100%',
             fontSize: '14px',
