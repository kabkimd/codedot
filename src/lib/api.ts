--- conflicted
+++ resolved
@@ -85,7 +85,6 @@
     });
     if (!res.ok) throw new Error('Failed to rename');
     return res.json();
-<<<<<<< HEAD
   },
   uploadFiles: async (parent: string, files: FileList) => {
     const form = new FormData();
@@ -98,7 +97,6 @@
     });
     if (!res.ok) throw new Error('Failed to upload files');
     return res.json();
-=======
->>>>>>> 0d85a2af
+
   }
 };